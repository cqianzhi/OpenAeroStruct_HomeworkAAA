--- conflicted
+++ resolved
@@ -296,13 +296,8 @@
         def test_struct_optimization(self):
             OAS_prob = OASProblem({'type' : 'struct',
                                    'optimize' : True})
-<<<<<<< HEAD
             OAS_prob.add_surface({'symmetry' : False,
                                 't_over_c': 0.15})
-            OAS_prob.setup()
-=======
-            OAS_prob.add_surface({'symmetry' : False})
->>>>>>> 4cdccdfa
 
             OAS_prob.add_desvar('wing.thickness_cp', lower=0.001, upper=0.25, scaler=1e2)
             OAS_prob.add_constraint('wing.failure', upper=0.)
@@ -319,12 +314,7 @@
         def test_struct_optimization_symmetry(self):
             OAS_prob = OASProblem({'type' : 'struct',
                                    'optimize' : True})
-<<<<<<< HEAD
             OAS_prob.add_surface({'t_over_c': 0.15})
-            OAS_prob.setup()
-=======
-            OAS_prob.add_surface()
->>>>>>> 4cdccdfa
 
             OAS_prob.add_desvar('wing.thickness_cp', lower=0.001, upper=0.25, scaler=1e2)
             OAS_prob.add_constraint('wing.failure', upper=0.)
@@ -340,13 +330,8 @@
         def test_struct_optimization_symmetry_exact(self):
             OAS_prob = OASProblem({'type' : 'struct',
                                    'optimize' : True})
-<<<<<<< HEAD
             OAS_prob.add_surface({'exact_failure_constraint' : True,
                                 't_over_c': 0.15})
-            OAS_prob.setup()
-=======
-            OAS_prob.add_surface({'exact_failure_constraint' : True})
->>>>>>> 4cdccdfa
 
             OAS_prob.add_desvar('wing.thickness_cp', lower=0.001, upper=0.25, scaler=1e2)
             OAS_prob.add_constraint('wing.failure', upper=0.)
